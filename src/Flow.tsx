

import { useCallback, useEffect, useState, type MouseEvent } from "react";
import axios from "axios";
import {
  ReactFlow,
  Background,
  Controls,
  //MiniMap,
  //ReactFlowJsonObject,
  Node,
  useNodesState,
  useReactFlow,
  applyNodeChanges,
} from "@xyflow/react";



import "@xyflow/react/dist/style.css";
import type { AppNode, Artwork, ImageNodeData, TextNodeData, LookupNode, SynthesizerNodeData, TextWithKeywordsNodeData} from "./nodes/types";
import { initialNodes, nodeTypes } from "./nodes";
import useClipboard from "./hooks/useClipboard";
import { useDnD } from './context/DnDContext';
import { calcNearbyPosition } from './utils/calcNearbyPosition';
//import { addTextNode, addImageNode, addSynthesizer } from './utils/nodeAdders';
import { useAppContext } from './context/AppContext';
import { useCanvasContext } from './context/CanvasContext';
// import { data } from "react-router-dom";
<<<<<<< HEAD
=======
// import TitleBar from "./TitleBar";
>>>>>>> 94b6372a

//we now set the backend in App.tsx and grab it here!
const Flow = () => {
  const { userID, backend } = useAppContext();
  const { canvasName, canvasID, loadCanvas, quickSaveToBrowser, loadCanvasFromBrowser } = useCanvasContext();  //setCanvasName//the nodes as saved to the context and database
  const [ nodes, setNodes] = useNodesState(initialNodes);   //the nodes as being rendered in the Flow Canvas
  const { toObject, getIntersectingNodes, screenToFlowPosition, setViewport, getNodesBounds } = useReactFlow();
  const [draggableType, setDraggableType, draggableData, setDraggableData, dragStartPosition, setDragStartPosition] = useDnD();

  const [attemptedQuickLoad, setattemptedQuickLoad] = useState(false);

<<<<<<< HEAD
=======
  // for TitleBar
  const [_, setLastSaved] = useState("");
  useEffect(() => {
    const updateLastSaved = () => {
      const now = new Date();
      setLastSaved(now.toLocaleString());
    };
    const saveInterval = setInterval(updateLastSaved, 30000); // Update every 30 seconds
    return () => clearInterval(saveInterval);
  }, []);
>>>>>>> 94b6372a

  //attempt (just once) to load the canvas from the browser storage
  useEffect(() => {
    if (!attemptedQuickLoad) {
      //console.log ("ATTEMPTING A CANVAS QUICK LOAD");
      //TODO: check if they have saved user data / specific canvas they are working on.       
      const savedCanvas = loadCanvasFromBrowser("new-canvas");
      if (savedCanvas) {
        console.log("Canvas loaded from browser storage!");
        const { nodes = [], viewport = { x: 0, y: 0, zoom: 1 } } = savedCanvas;
        setNodes(nodes);
        setViewport(viewport);
      }
      else{
        console.log("No saved canvas found in browser storage.");
      }
      setattemptedQuickLoad(true); 
    }
  }, [attemptedQuickLoad, canvasID, setNodes, setViewport]);


  //our custom nodes change function called everytime a node changes, even a little
  const handleOnNodesChange = useCallback(
    (changes: any) => {
      setNodes((nds) => applyNodeChanges(changes, nds));
      quickSaveToBrowser(toObject()); //everytime a node is changed, save it to the browser storage
    },
      [setNodes, quickSaveToBrowser, canvasID]
  );
    const handleNodeClick = useCallback(
    (event: MouseEvent, node: Node) => {
      if (event.altKey) { 
      console.log("you clicked me while pressing the 'option' key!");
      console.log("Node Data:", node.data);
      }
    },
    []
    );



  /* ---------------------------------------------------- */
  // TODO - move this to a KeyboardShortcut Provider Context situation so we cna also track Undos/Redos
  const { handleCopy, handleCut, handlePaste } = useClipboard(nodes, setNodes); // Use the custom hook

  // Keyboard Event Listener for Copy, Cut, Paste
  useEffect(() => {
    const handleKeydown = (event: KeyboardEvent) => {
      if (event.metaKey || event.ctrlKey) {
        if (event.key === "c") handleCopy();
        if (event.key === "x") handleCut();
        if (event.key === "v") handlePaste();
      }
    };
    document.addEventListener("keydown", handleKeydown);
    return () => document.removeEventListener("keydown", handleKeydown);
  }, [handleCopy, handleCut, handlePaste]);

  /* ----------------------------------------------------*/
  
  
  //*** -- Node Adders  (functions that add nodes to the canvas) -- ***/

  const addTextWithKeywordsNode = (content: string = "your text here", position?: { x: number; y: number }) => {
    const words = content.split(' ').map((word) => ({
      value: word,
    }));

    const data: TextWithKeywordsNodeData = {
      words,
    };  const newTextWithKeywordsNode: AppNode = {
      id: `text-${Date.now()}`,
      type: "textWithKeywords",
      position: position ?? {//if you've passed a position, put it there. otherwise, place it randomly.
        x: Math.random() * 250,
        y: Math.random() * 250,
      },
      data: data,
    };

    setNodes((prevNodes) => [...prevNodes, newTextWithKeywordsNode]);
  };


  const addTextNode = (content: string = "your text here", position?: { x: number; y: number }) => {
    const newTextNode: AppNode = {
      id: `text-${Date.now()}`,
      type: "text",
      position: position ?? {//if you've passed a position, put it there. otherwise, place it randomly.
      x: Math.random() * 250,
      y: Math.random() * 250,
      },
      data: {
      //label: `Text Node ${nodes.length + 1}`,
      content: content,
      loading: false,
      combinable: false
      } as TextNodeData,
    };

    setNodes((prevNodes) => [...prevNodes, newTextNode]);
  };

  const addImageNode = (content?: string, position?: { x: number; y: number }, prompt?: string) => {
    content = content ?? "https://noggin-run-outputs.rgdata.net/b88eb8b8-b2b9-47b2-9796-47fcd15b7289.webp";
    prompt = prompt ?? "default alligator image";
    console.log("adding an image to the canvas: ", content, prompt);
    position = position ?? { 
      x: Math.random() * 250,
      y: Math.random() * 250,
    };
    
    const newNode: AppNode = {
      id: `image-${nodes.length + 1}`,
      type: "image",
      position: position,
      data: {
        content: content,
        prompt: prompt,
        activateLookUp: () => handleImageLookUp(position, content),
      } as ImageNodeData,
      dragHandle: '.drag-handle__invisible',
    };

    setNodes((prevNodes) => [...prevNodes, newNode]);
  };

  const addSynthesizer = (position ?:{ x:number, y:number}) => {
    const newSynthesizerNode: AppNode = {
      id: `synthesizer-${nodes.length + 1}`,
      type: "synthesizer",
      position: position ?? {
      x: Math.random() * 250,
      y: Math.random() * 250,
      },
      data: {
      content: "",
      mode: "ready",
      yOffset: 0,
      xOffset: 0,
      updateNode: (content: string, mode: "dragging" | "ready" | "generating" | "check") => {
        console.log(`new node passed with content: ${content} and mode: ${mode}`);
        return true;
      }
      } as SynthesizerNodeData,
    };
    

    setNodes((prevNodes) => [...prevNodes, newSynthesizerNode]);
  };

  /*-- adds a lookup window ---*/
  const handleImageLookUp = useCallback(async (position: {x: number; y: number;}, imageUrl: string) => {
    //takes an image and its position as input, looks up the image in the backend, adds the results as a LookupNode to the canvas
    console.log(`Looking up image with url: ${imageUrl}`);
    console.log(`!!!received position: ${position.x, position.y}`);
    
    // Add a blank text node to indicate loading
    const loadingNodeId = `loading-${Date.now()}`;
    const loadingNode: AppNode = {
      id: loadingNodeId,
      type: "text",
      position: { x: position.x - 20, y: position.y - 20 },
      data: { content: "...that reminds me of something...", loading: true, combinable: false } as TextNodeData,
    };
    setNodes((nodes) => [...nodes, loadingNode]);

    try {
      const response = await axios.post(`${backend}/api/get-similar-images`, {
        image: imageUrl
      }, {
        headers: {
          "Content-Type": "application/json",
        },
      });
      console.log(`Image lookup response: ${response.data}`);
      if (response.status === 200) {
        const responseData = JSON.parse(response.data);
        const artworks: Artwork[] = responseData.map((item: any) => ({
          title: item.title || "Unknown",
          date: item.date || "Unknown",
          artist: item.artist || "Unknown",
          keywords: [
        {
          id: `genre-${Date.now()}`, // todo, this should be replaced with the actual gene ids from Artsy!
          type: "genre",
          value: item.genre || "Unknown",
        },
        {
          id: `style-${Date.now()}`,
          type: "style",
          value: item.style || "Unknown",
        },
          ],
          description: item.description || "Unknown",
          image: item.image || "Unknown",
        }));
        //Replace the loading node with the new lookup node
        const newLookupNode: LookupNode = {
          id: `lookup-${Date.now()}`,
          type: "lookup",
          position,
          data: {
            content: "Similar Images",
            artworks,
          },
          dragHandle: '.drag-handle__custom',
        };

        setNodes((nodes) =>
          nodes.map((node) => {
            if (node.id === loadingNodeId) {
              newLookupNode.position = node.position;
              return newLookupNode;
            }
            return node;
          })
        );  
      }
    } catch (error) {
      console.error("Failed to lookup image:", error);
    }
  }, [setNodes]);



  /*------------ functions to handle changes to the Flow canvas ---------------*/


  /* -- when something else is dragged over the canvas -- */
  const onDragOver = useCallback((event: { preventDefault: () => void; dataTransfer: { dropEffect: string; }; }) => {
    event.preventDefault();
    event.dataTransfer.dropEffect = 'move';
  }, []);

  
 
  const onDrop = useCallback(
    (event: { preventDefault: () => void; clientX: any; clientY: any; }) => {
      event.preventDefault();
      console.log(`you just dropped and: ${JSON.stringify(draggableType)} with this content: ${JSON.stringify(draggableData)}`);  // check if the dropped element is valid
      if (!draggableType) {
        return;
      }
      const position = screenToFlowPosition({
        x: event.clientX - 60,
        y: event.clientY - 60,
      });

      if (draggableType === "image" && "content" in draggableData && "prompt" in draggableData) {
        addImageNode(draggableData["content"] as string, position, draggableData["prompt"] as string);
      } else if ("content" in draggableData) {
        addTextNode(draggableData["content"] as string, position);
      }
      
    },
    [draggableType, draggableData,screenToFlowPosition],
  );


  /* -------------------------------- NODE DRAGGING -------------------------*/


  //when someone starts dragging, send the starting position to the DnD Context
  const onNodeDragStart = useCallback(
    (_: MouseEvent, node: Node) => {
      setDragStartPosition({ x: node.position.x, y: node.position.y });
    },
    []
  );

  //keep track o fhte node dragging 
  const onNodeDrag = useCallback(
    (_: MouseEvent, draggedNode: Node) => {
      const intersections = getIntersectingNodes(draggedNode).map((n) => n.id);
      setDraggableType(draggedNode.type as string);
      setDraggableData(draggedNode.data);
      setNodes((currentNodes: AppNode[]) =>
        currentNodes.map((node: AppNode) => {
          if (node.id === draggedNode.id) {
            return {
              ...node,
              position: draggedNode.position,
              combinable: intersections.includes(node.id),
            };
          }
          if (node.type === "text" && draggedNode.type === "text") {
            return {
              ...node,
              data: {
                ...node.data,
                combinable: intersections.includes(node.id),
              },
            };
          }
          if (node.type === "synthesizer") {
            return {
              ...node,
              data: {
                ...node.data,
                mode: intersections.includes(node.id) ? "dragging" : "ready",
              },
            };
          }
          return node;
        })
      );
    },
    [setNodes, getIntersectingNodes]
  );


  const onNodeDragStop = useCallback(
  (_: MouseEvent, draggedNode: Node) => {
    const intersections = getIntersectingNodes(draggedNode).map((n) => n.id);

    setNodes((currentNodes) =>
      currentNodes.map((node) => {
        /**** 2 text Nodes have been dragged together! ****/
        if (node.type === "text" && draggedNode.type === "text" && intersections.includes(node.id)) {
          const draggedTextNode = draggedNode as Node<TextNodeData>;
          const textNode = node as Node<TextNodeData>;

          // Combine text and create a new text node
          addTextNode(textNode.data.content + ", " + draggedTextNode.data.content, { 
                x: textNode.position.x + (Math.random() * 10 - 5), 
                y: textNode.position.y - 10,
                });

          deleteNodeById(draggedNode.id);
          deleteNodeById(node.id);
          
          return { ...node, data: { ...node.data, combinable: true } };
        } 
        
        if (node.type === "text") {
          return { ...node, data: { ...node.data, combinable: false } };
        }

        /* --- If a node has been dragged on top of a synthesizer --- */
        if (node.type === "synthesizer" && intersections.includes(node.id)) {
              const inputNodeContent =(
              "content" in draggedNode.data
                ? draggedNode.data.content
                : "label" in draggedNode.data
                ? draggedNode.data.label
                : "No content") as string;
              // Determine the mode based on inputNodeContent
              const isValidImage = /\.(jpeg|jpg|gif|png|webp)$/.test(inputNodeContent);
              const mode = isValidImage ? "generating-image" : "generating-text";
              // Generate a new node with the inputNodeContent
              generateNode(inputNodeContent, calcNearbyPosition(getNodesBounds([node, draggedNode])));  // Set synthesizer node to the appropriate mode
              // Move the draggedNode out of the way, back to where it was before the drag 
              updatePosition(draggedNode.id, calcNearbyPosition(getNodesBounds([draggedNode]), dragStartPosition));
              return { 
              ...node, 
              data: { ...node.data, mode, inputNodeContent }, 
              className: "" // Reset highlight
              };  
            }
        return { ...node, className: "" };
      })
    );
  },
  [setNodes, getIntersectingNodes, addTextNode]
);



  // ------------------- HELPER FUNCTIONS ------------------- //
  const deleteNodeById = (nodeId: string) => {  
    setNodes((currentNodes) => currentNodes.filter((node) => node.id !== nodeId));
    quickSaveToBrowser(toObject(), canvasID); //everytime a node is changed, save it to the browser storage
  };

  const updatePosition = (nodeId: string, newPosition: { x: number; y: number }) => {
    /* takes a node and a new position as input, moves the node there */
    setNodes((currentNodes) =>
      currentNodes.map((node) => {
        if (node.id === nodeId) {
          if (node.position.x !== newPosition.x || node.position.y !== newPosition.y) {
            return {
              ...node,
              position: newPosition,
              className: `${node.className} node-transition`, // Add transition class
            };
          }
        }
        return node;
      })
    );
    // Remove the transition class after the animation completes
    setTimeout(() => {
      setNodes((currentNodes) =>
        currentNodes.map((node) => {
          if (node.id === nodeId) {
            return {
              ...node,
              className: node.className ? node.className.replace(" node-transition", "") : "",
            };
          }
          return node;
        })
      );
    }, 500); // Match the duration of the CSS transition
  };





// ------------------ GENERATE NODE FUNCTION ------------------ //
  const generateNode = useCallback(
    // Requests through reagent, generates an image node with a prompt and optional position
    async (prompt: string = "bunny on the moon", position: { x: number; y: number } = { x: 250, y: 250 }) => {

      // True if the "prompt" is actually an image
      const isValidImage = /\.(jpeg|jpg|gif|png|webp)$/.test(prompt);

      const loadingNodeId = `loading-${Date.now()}`;
      const loadingNode: AppNode = {
        id: loadingNodeId,
        type: "text",
        position,
        data: { content: "loading ", loading: true, combinable: false } as TextNodeData,
      };
      setNodes((nodes) => [...nodes, loadingNode]);

      // let's generate a node... 

      try {
        if (isValidImage){// the user has sent an image for text generation
          //console.log(`Describing this image: ${prompt}`);
          const response = await axios.post(`${backend}/api/generate-text`, {
            imageUrl: prompt, // Send the imageUrl as part of the request body
          });

          if (response.status === 200) {
            const newTextNode: AppNode = {
              id: `text-${Date.now()}`,
              type: "text",
              position,
              data: { 
                content: response.data.text,
                loading: false,
                combinable: false,
              } as TextNodeData,
            };
            setNodes((nodes) =>
              nodes.map((node) =>
                node.id === loadingNodeId ? newTextNode : node
              )
            );
          } // response error
          else {
            console.error(`Text generation Error: ${response.status}`);
          }
        }
        else{ // the user has sent a text prompt for generation
          console.log(`Generating with prompt: ${prompt}`);
          const formData = new FormData();
          formData.append("prompt", prompt); // make the prompt into form data

          // Make a POST request to the backend server 
          const response = await axios.post(`${backend}/api/generate-image`, {
              prompt, // Send the prompt as part of the request body
            });
        
            if (response.status === 200) {
              //console.log(`Image url ${response.data.imageUrl} received from backend!`);
              const newImageNode: AppNode = {
                id: `image-${Date.now()}`,
                type: "image",
                position,
                data: { 
                  content: response.data.imageUrl,
                  prompt: prompt,
                  activateLookUp: () => handleImageLookUp(position, response.data.imageUrl),
                } as ImageNodeData,
                dragHandle: '.drag-handle__invisible',
              };

              setNodes((nodes) =>
                nodes.map((node) => {
                  if (node.id === loadingNodeId) {
                    newImageNode.position = node.position;
                    return newImageNode;
                  }
                  return node;
                })
              );  
            } // response error
            else {
              console.error(`Image generation Error: ${response.status}`);
            }
          }
        } 
        catch (error) {
          if (error instanceof Error) {
            console.error("Failed to generate image:", error.message);
          } else {
            console.error("Unknown error occurred:", error);
          }
        }
    },
    [setNodes]
  );

  const [showDebugInfo, setShowDebugInfo] = useState(false);


  // ------------------------ DRAGGABLE TOOLBAR ------------------------
  const [toolbarPosition, setToolbarPosition] = useState({ x: 20, y: 100 });
  const [dragging, setDragging] = useState(false);
  const [dragStart, setDragStart] = useState({ x: 0, y: 0 });

  const handleDragStart = (event: MouseEvent<HTMLDivElement>) => {
    setDragging(true);
    setDragStart({ x: event.clientX - toolbarPosition.x, y: event.clientY - toolbarPosition.y });
  };

  const handleDragMove = (event: MouseEvent<HTMLDivElement>) => {
    if (dragging) {
      setToolbarPosition({ x: event.clientX - dragStart.x, y: event.clientY - dragStart.y });
    }
  };

  const handleDragEnd = () => {
    setDragging(false);
  };
  

  return (
    <>
      {/* Draggable Toolbar */}
      <div
        style={{
          position: 'absolute',
          top: `${toolbarPosition.y}px`,
          left: `${toolbarPosition.x}px`,
          display: 'flex',
          flexDirection: 'column',
          gap: '10px',
          background: 'rgba(0,0,0,0.8)',
          padding: '10px',
          borderRadius: '10px',
          zIndex: 10,
          cursor: dragging ? 'grabbing' : 'grab',
          userSelect: 'none'
        }}
        onMouseMove={handleDragMove}
        onMouseUp={handleDragEnd}
        onMouseLeave={handleDragEnd}
      >
        {/* Draggable Handle */}
        <div
          onMouseDown={handleDragStart}
          style={{
            cursor: 'grab',
            padding: '5px',
            textAlign: 'center',
            background: '#444',
            color: 'white',
            borderRadius: '5px',
            fontSize: '16px',
            fontWeight: 'bold'
          }}
        >
          {/* Hamburger Dragger (Now I'm Hungry) */}
          ☰
        </div>

<<<<<<< HEAD
        {/* Da Buttons */}
        <button onClick={() => addTextNode()}>T</button>
        <button onClick={() => addImageNode()}>🌄</button>
        <button onClick={() => addSynthesizer()}>✨</button>
      </div>
=======
      <div style={{ position: 'absolute', top: '70px', left: '45%', transform: 'translateX(-50%)', display: 'flex', justifyContent: 'center', gap: '10px', zIndex: 10 }}>
        <button onClick={() => addTextNode()}>Text</button>
        <button onClick={() => addImageNode()}>Image</button>
        <button onClick={() => addSynthesizer()}>New Image & Text Synthesizer</button>
        <button onClick={() => addTextWithKeywordsNode()}> text with keywords</button>
      </div> 
>>>>>>> 94b6372a
      {/* todo: move these buttons to some kind of Toolbar Node that sticks to the side of the canvas, is always rendered on top, but can be moved! */}


            
      <div style={{ width: '100%', height: '100%' }}>
        <ReactFlow
          nodes={nodes}
          nodeTypes={nodeTypes}
          onNodesChange={handleOnNodesChange}
          onNodeDrag={onNodeDrag}
          onNodeDragStop={onNodeDragStop}
          onNodeDragStart={onNodeDragStart}
          onNodeClick={(event, node) => handleNodeClick(event, node)}
          onDrop={onDrop}
          onDragOver={onDragOver}
          zoomOnDoubleClick={false}
          fitView
          selectionOnDrag={true}
        >
          <Background />
          {/*<MiniMap />*/}
          <Controls />
        </ReactFlow>
      </div>  




      {/* Debug Info */}
          <div className="fixed bottom-0 left-0 bg-gray-900 text-white p-4 z-50 text-sm rounded-md shadow-md">
          <button
            onClick={() => setShowDebugInfo((prev) => !prev)}
            className="bg-blue-500 text-white p-2 rounded mb-2"
          >
          {showDebugInfo ? "Hide Debug Info" : "Show Debug Info"}
          </button>
          {showDebugInfo && (
           <div> //debug info for debugging user state
          <p><strong>User ID:</strong> {userID}</p>
          <p><strong>Canvas Name:</strong> {canvasName}</p>
          <p><strong>Canvas ID:</strong> {canvasID}</p>
          <p><strong>Flow Nodes:</strong> {JSON.stringify(nodes, null, 2)}</p>
          <p><strong>CanvasData Currently Stored in Context:</strong> {JSON.stringify(loadCanvas, null, 2)}</p>
          </div>

          // <div>
          //   <p><strong>Draggable Type:</strong> {draggableType}</p>
          //   <p><strong>Draggable Data:</strong> {JSON.stringify(draggableData, null, 2)}</p>
          //   <p><strong>Drag Start Position:</strong> {JSON.stringify(dragStartPosition, null, 2)}</p>
          // </div>
          )
          }
        </div>


      </>

  );
};

export default Flow;



    // /* 
    // =============================================================================== 
    // ||      Saving and Loading... (quick save functions are in CanvasContext)    || 
    // =============================================================================== 
    //  */
    
    // /* ----- call the CanvasContext save to the backend database  ----*/
    // const handleLoadCanvas = useCallback(async () => {
    //   console.log("loading canvas data for: ", canvasID);
    //   const canvasData = await loadCanvas(canvasID);
    //   console.log("Loaded Canvas Data:", canvasData); // Print to console for debugging
    //   if (canvasData !== undefined) {
    //     const { nodes = [], viewport = { x: 0, y: 0, zoom: 1 } } = canvasData;
    //     setNodes(nodes);
    //     setViewport(viewport);
    //   }
    // }, [canvasID, loadCanvas, setNodes, setViewport]);<|MERGE_RESOLUTION|>--- conflicted
+++ resolved
@@ -26,10 +26,9 @@
 import { useAppContext } from './context/AppContext';
 import { useCanvasContext } from './context/CanvasContext';
 // import { data } from "react-router-dom";
-<<<<<<< HEAD
-=======
+
 // import TitleBar from "./TitleBar";
->>>>>>> 94b6372a
+
 
 //we now set the backend in App.tsx and grab it here!
 const Flow = () => {
@@ -41,8 +40,7 @@
 
   const [attemptedQuickLoad, setattemptedQuickLoad] = useState(false);
 
-<<<<<<< HEAD
-=======
+
   // for TitleBar
   const [_, setLastSaved] = useState("");
   useEffect(() => {
@@ -53,7 +51,6 @@
     const saveInterval = setInterval(updateLastSaved, 30000); // Update every 30 seconds
     return () => clearInterval(saveInterval);
   }, []);
->>>>>>> 94b6372a
 
   //attempt (just once) to load the canvas from the browser storage
   useEffect(() => {
@@ -626,20 +623,20 @@
           ☰
         </div>
 
-<<<<<<< HEAD
+
         {/* Da Buttons */}
         <button onClick={() => addTextNode()}>T</button>
         <button onClick={() => addImageNode()}>🌄</button>
         <button onClick={() => addSynthesizer()}>✨</button>
       </div>
-=======
+
       <div style={{ position: 'absolute', top: '70px', left: '45%', transform: 'translateX(-50%)', display: 'flex', justifyContent: 'center', gap: '10px', zIndex: 10 }}>
         <button onClick={() => addTextNode()}>Text</button>
         <button onClick={() => addImageNode()}>Image</button>
         <button onClick={() => addSynthesizer()}>New Image & Text Synthesizer</button>
         <button onClick={() => addTextWithKeywordsNode()}> text with keywords</button>
       </div> 
->>>>>>> 94b6372a
+
       {/* todo: move these buttons to some kind of Toolbar Node that sticks to the side of the canvas, is always rendered on top, but can be moved! */}
 
 
