--- conflicted
+++ resolved
@@ -20,11 +20,7 @@
 
 //--- ONLY UNCOMMENT ONE OF THESE (depending on which backend server you're running.).... ---//
 //USE THIS LOCAL ONE for local development...
-<<<<<<< HEAD
-//const backend_url = "http://localhost:3000"; // URL of the LOCAL backend server (use this if you're running server.js in a separate window!)
-=======
 // const backend_url = "http://localhost:3000"; // URL of the LOCAL backend server (use this if you're running server.js in a separate window!)
->>>>>>> d450d3b5
 
 // TURN THIS ONLINE ONE back on before you run "npm build" and deploy to Vercel!/
 const backend_url = "https://snailbunny.site"; // URL of the backend server hosted online! 
