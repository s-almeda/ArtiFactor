<!DOCTYPE html>
<html lang="en">
  <head>
    <meta charset="UTF-8" />
    <link rel="icon" href="/favicon.ico" />
    <meta name="viewport" content="width=device-width, initial-scale=1.0" />
    <title>ArtiFactor</title>
<<<<<<< HEAD
    <script type="module" crossorigin src="/assets/index-BXxGtrxc.js"></script>
    <link rel="stylesheet" crossorigin href="/assets/index-D5rB1Mh4.css">
=======
    <script type="module" crossorigin src="/assets/index-CvJCWCpi.js"></script>
    <link rel="stylesheet" crossorigin href="/assets/index-DNlo6SPl.css">
>>>>>>> 3b0c50e8
  </head>
  <body>
    <div id="root"></div>
  </body>
</html><|MERGE_RESOLUTION|>--- conflicted
+++ resolved
@@ -5,13 +5,10 @@
     <link rel="icon" href="/favicon.ico" />
     <meta name="viewport" content="width=device-width, initial-scale=1.0" />
     <title>ArtiFactor</title>
-<<<<<<< HEAD
-    <script type="module" crossorigin src="/assets/index-BXxGtrxc.js"></script>
-    <link rel="stylesheet" crossorigin href="/assets/index-D5rB1Mh4.css">
-=======
+
     <script type="module" crossorigin src="/assets/index-CvJCWCpi.js"></script>
     <link rel="stylesheet" crossorigin href="/assets/index-DNlo6SPl.css">
->>>>>>> 3b0c50e8
+
   </head>
   <body>
     <div id="root"></div>
